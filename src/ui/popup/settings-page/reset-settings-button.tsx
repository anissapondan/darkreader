import {m} from 'malevic';
import {DEFAULT_SETTINGS} from '../../../defaults';
import {ResetButton} from '../../controls';
import ControlGroup from '../control-group';
import {ViewProps} from '../types';

export default function ResetButtonGroup(props: ViewProps) {
    function reset() {
        props.actions.changeSettings(DEFAULT_SETTINGS);
    }

    return (
        <ControlGroup>
            <ControlGroup.Control>
<<<<<<< HEAD
                <Button
                    class="reset-button"
                    onclick={reset}
                    style='width: 100%'
                >
                    Reset
                </Button>
=======
                <ResetButton onClick={reset}>
                    Reset settings
                </ResetButton>
>>>>>>> a540d3dd
            </ControlGroup.Control>
            <ControlGroup.Description>
                Restore settings to defaults
            </ControlGroup.Description>
        </ControlGroup>
    );
}<|MERGE_RESOLUTION|>--- conflicted
+++ resolved
@@ -12,19 +12,9 @@
     return (
         <ControlGroup>
             <ControlGroup.Control>
-<<<<<<< HEAD
-                <Button
-                    class="reset-button"
-                    onclick={reset}
-                    style='width: 100%'
-                >
-                    Reset
-                </Button>
-=======
                 <ResetButton onClick={reset}>
                     Reset settings
                 </ResetButton>
->>>>>>> a540d3dd
             </ControlGroup.Control>
             <ControlGroup.Description>
                 Restore settings to defaults
